--- conflicted
+++ resolved
@@ -51,7 +51,6 @@
         },
     "config_path": "/opt/ams_models/emotions_recognition_model.json"
     },
-<<<<<<< HEAD
     {"name": "ageGenderRecognition", 
     "class": ClassificationAttributes, 
     "ovms_mapping": {
@@ -60,7 +59,6 @@
         "input_name": "data",
         },
     "config_path": "/opt/ams_models/age_gender_recognition_model.json"
-=======
     {"name": "personVehicleBikeDetection", 
     "class": DetectionModel, 
     "ovms_mapping": {
@@ -78,6 +76,5 @@
         "input_name": "data",
         },
     "config_path": "/opt/ams_models/face_detection_adas.json"
->>>>>>> ce592bc4
     },
 ]