#
# Copyright (c) 2019-2020 Intel Corporation
#
# Licensed under the Apache License, Version 2.0 (the "License");
# you may not use this file except in compliance with the License.
# You may obtain a copy of the License at
#
#      http://www.apache.org/licenses/LICENSE-2.0
#
# Unless required by applicable law or agreed to in writing, software
# distributed under the License is distributed on an "AS IS" BASIS,
# WITHOUT WARRANTIES OR CONDITIONS OF ANY KIND, either express or implied.
# See the License for the specific language governing permissions and
# limitations under the License.
#

import argparse
import cv2
import datetime
import grpc
import numpy as np
import os
from tensorflow import make_tensor_proto, make_ndarray
from tensorflow_serving.apis import predict_pb2
from tensorflow_serving.apis import prediction_service_pb2_grpc
from client_utils import print_statistics


def load_image(file_path):
    img = cv2.imread(file_path)  # BGR color format, shape HWC
    img = cv2.resize(img, (args['width'], args['height']))
    img = img.transpose(2,0,1).reshape(1,3,args['height'],args['width'])
    # change shape to NCHW
    return img


parser = argparse.ArgumentParser(description='Demo for object detection requests via TFS gRPC API.'
                                             'analyses input images and saveswith with detected objects.'
                                             'it relies on model given as parameter...')

parser.add_argument('--model_name', required=False, help='Name of the model to be used', default="face-detaction")
parser.add_argument('--input_images_dir', required=False, help='Directory with input images', default="images/people")
parser.add_argument('--output_dir', required=False, help='Directory for staring images with detection results', default="results")
parser.add_argument('--batch_size', required=False, help='How many images should be grouped in one batch', default=1, type=int)
parser.add_argument('--width', required=False, help='How the input image width should be resized in pixels', default=1200, type=int)
parser.add_argument('--height', required=False, help='How the input image width should be resized in pixels', default=800, type=int)
parser.add_argument('--grpc_address',required=False, default='localhost',  help='Specify url to grpc service. default:localhost')
parser.add_argument('--grpc_port',required=False, default=9000, help='Specify port to grpc service. default: 9000')

args = vars(parser.parse_args())

channel = grpc.insecure_channel("{}:{}".format(args['grpc_address'],args['grpc_port']))
stub = prediction_service_pb2_grpc.PredictionServiceStub(channel)

files = os.listdir(args['input_images_dir'])
batch_size = args['batch_size']
model_name = args['model_name']
print("Running "+model_name+" on files:" + str(files)) 

imgs = np.zeros((0,3,args['height'],args['width']), np.dtype('<f'))
for i in files:
    img = load_image(os.path.join(args['input_images_dir'], i))
    imgs = np.append(imgs, img, axis=0)  # contains all imported images

print('Start processing {} iterations with batch size {}'.format(len(files)//batch_size , batch_size))

iteration = 0
processing_times = np.zeros((0),int)


for x in range(0, imgs.shape[0] - batch_size + 1, batch_size):
    iteration += 1
    request = predict_pb2.PredictRequest()
    request.model_spec.name = model_name
    img = imgs[x:(x + batch_size)]
    print("\nRequest shape", img.shape)
    request.inputs["data"].CopyFrom(make_tensor_proto(img, shape=(img.shape)))
    start_time = datetime.datetime.now()
    result = stub.Predict(request, 10.0) # result includes a dictionary with all model outputs
    end_time = datetime.datetime.now()

    duration = (end_time - start_time).total_seconds() * 1000
    processing_times = np.append(processing_times,np.array([int(duration)]))
    output = make_ndarray(result.outputs["detection_out"])
    print("Response shape", output.shape)
    for y in range(0,img.shape[0]):  # iterate over responses from all images in the batch
        img_out = img[y,:,:,:]

        print("image in batch item",y, ", output shape",img_out.shape)
        img_out = img_out.transpose(1,2,0)
        for i in range(0, 200*batch_size-1):  # there is returned 200 detections for each image in the batch
            detection = output[:,:,i,:]
            # each detection has shape 1,1,7 where last dimension represent:
            # image_id - ID of the image in the batch
            # label - predicted class ID
            # conf - confidence for the predicted class
            # (x_min, y_min) - coordinates of the top left bounding box corner
            #(x_max, y_max) - coordinates of the bottom right bounding box corner.
            if detection[0,0,2] > 0.5 and int(detection[0,0,0]) == y:  # ignore detections for image_id != y and confidence <0.5
                print("detection", i , detection)
                x_min = int(detection[0,0,3] * args['width'])
                y_min = int(detection[0,0,4] * args['height'])
                x_max = int(detection[0,0,5] * args['width'])
                y_max = int(detection[0,0,6] * args['height'])
                # box coordinates are proportional to the image size
                print("x_min", x_min)
                print("y_min", y_min)
                print("x_max", x_max)
                print("y_max", y_max)
<<<<<<< HEAD
                img_out = img_out.copy()
                img_out = cv2.rectangle(img_out,(x_min,y_min),(x_max,y_max),(0,0,255),1)
=======

                img_out = cv2.rectangle(cv2.UMat(img_out),(x_min,y_min),(x_max,y_max),(0,0,255),1)
>>>>>>> 81908d19
                # draw each detected box on the input image
        
        output_path = os.path.join(args['output_dir'],model_name+"_"+str(iteration)+"_"+str(y)+'.jpg')
        print("saving result to", output_path)
        result_flag = cv2.imwrite(output_path,img_out)
        print("write success = ", result_flag)

    print('Iteration {}; Processing time: {:.2f} ms; speed {:.2f} fps'
          .format(iteration, round(np.average(duration), 2), round(1000 * batch_size / np.average(duration), 2)
                                                                                  ))

print_statistics(processing_times, batch_size)
<|MERGE_RESOLUTION|>--- conflicted
+++ resolved
@@ -38,7 +38,7 @@
                                              'analyses input images and saveswith with detected objects.'
                                              'it relies on model given as parameter...')
 
-parser.add_argument('--model_name', required=False, help='Name of the model to be used', default="face-detaction")
+parser.add_argument('--model_name', required=False, help='Name of the model to be used', default="face-detection")
 parser.add_argument('--input_images_dir', required=False, help='Directory with input images', default="images/people")
 parser.add_argument('--output_dir', required=False, help='Directory for staring images with detection results', default="results")
 parser.add_argument('--batch_size', required=False, help='How many images should be grouped in one batch', default=1, type=int)
@@ -55,7 +55,7 @@
 files = os.listdir(args['input_images_dir'])
 batch_size = args['batch_size']
 model_name = args['model_name']
-print("Running "+model_name+" on files:" + str(files)) 
+print("Running "+model_name+" on files:" + str(files))
 
 imgs = np.zeros((0,3,args['height'],args['width']), np.dtype('<f'))
 for i in files:
@@ -107,15 +107,10 @@
                 print("y_min", y_min)
                 print("x_max", x_max)
                 print("y_max", y_max)
-<<<<<<< HEAD
-                img_out = img_out.copy()
-                img_out = cv2.rectangle(img_out,(x_min,y_min),(x_max,y_max),(0,0,255),1)
-=======
 
                 img_out = cv2.rectangle(cv2.UMat(img_out),(x_min,y_min),(x_max,y_max),(0,0,255),1)
->>>>>>> 81908d19
                 # draw each detected box on the input image
-        
+
         output_path = os.path.join(args['output_dir'],model_name+"_"+str(iteration)+"_"+str(y)+'.jpg')
         print("saving result to", output_path)
         result_flag = cv2.imwrite(output_path,img_out)
