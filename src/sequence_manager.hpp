--- conflicted
+++ resolved
@@ -28,26 +28,21 @@
 
 namespace ovms {
 
-    const uint32_t NO_CONTROL_INPUT = 0;
-    const uint32_t SEQUENCE_START = 1;
-    const uint32_t SEQUENCE_END = 2;
+const uint32_t NO_CONTROL_INPUT = 0;
+const uint32_t SEQUENCE_START = 1;
+const uint32_t SEQUENCE_END = 2;
 
-    class SequenceManager {
-    private:
-        uint32_t timeout;
-        uint32_t maxSequenceNumber;
-        std::string modelName;
-        model_version_t modelVersion;
-        std::mutex mutex;
+class SequenceManager {
+private:
+    uint32_t timeout;
+    uint32_t maxSequenceNumber;
+    std::string modelName;
+    model_version_t modelVersion;
+    std::mutex mutex;
 
-    protected:
-        std::unordered_map<uint64_t, Sequence> sequences;
+protected:
+    std::unordered_map<uint64_t, Sequence> sequences;
 
-<<<<<<< HEAD
-        Status hasSequence(const uint64_t sequenceId);
-
-        Status createSequence(const uint64_t sequenceId);
-=======
     uint64_t sequenceIdCounter;
 
     uint64_t getUniqueSequenceId();
@@ -55,20 +50,9 @@
     Status hasSequence(const uint64_t sequenceId);
 
     Status createSequence(SequenceProcessingSpec& sequenceProcessingSpec);
->>>>>>> 632f5b4f
 
-        Status terminateSequence(const uint64_t sequenceId);
+    Status terminateSequence(const uint64_t sequenceId);
 
-<<<<<<< HEAD
-    public:
-        SequenceManager() = default;
-        SequenceManager(uint32_t timeout, uint32_t maxSequenceNumber, std::string modelName, model_version_t modelVersion) :
-            timeout(timeout),
-            maxSequenceNumber(maxSequenceNumber),
-            modelName(modelName),
-            modelVersion(modelVersion) {
-        }
-=======
 public:
     SequenceManager() = default;
     SequenceManager(uint32_t timeout, uint32_t maxSequenceNumber, std::string modelName, model_version_t modelVersion) :
@@ -77,34 +61,29 @@
         modelName(modelName),
         modelVersion(modelVersion),
         sequenceIdCounter(1) {}
->>>>>>> 632f5b4f
 
-        uint64_t getSequencesCount() {
-            return sequences.size();
-        }
+    uint64_t getSequencesCount() {
+        return sequences.size();
+    }
 
-        const uint32_t getTimeout() const;
+    const uint32_t getTimeout() const;
 
-        void setTimeout(uint32_t timeout);
+    void setTimeout(uint32_t timeout);
 
-        const uint32_t getMaxSequenceNumber() const;
+    const uint32_t getMaxSequenceNumber() const;
 
-        void setMaxSequenceNumber(uint32_t maxSequenceNumber);
+    void setMaxSequenceNumber(uint32_t maxSequenceNumber);
 
-        std::mutex& getMutex();
+    std::mutex& getMutex();
 
-        bool sequenceExists(const uint64_t sequenceId) const;
+    bool sequenceExists(const uint64_t sequenceId) const;
 
-        Sequence& getSequence(const uint64_t sequenceId);
+    Sequence& getSequence(const uint64_t sequenceId);
 
-        Status removeSequence(const uint64_t sequenceId);
+    Status removeSequence(const uint64_t sequenceId);
 
-<<<<<<< HEAD
-        Status removeTimeOutedSequences();
-=======
-    Status removeTimedOutSequences();
->>>>>>> 632f5b4f
+    Status removeTimeOutedSequences();
 
-        Status processRequestedSpec(SequenceProcessingSpec& sequenceProcessingSpec);
-    };
+    Status processRequestedSpec(SequenceProcessingSpec& sequenceProcessingSpec);
+};
 }  // namespace ovms