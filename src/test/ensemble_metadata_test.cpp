--- conflicted
+++ resolved
@@ -349,16 +349,6 @@
     EXPECT_EQ(def->getOutputsInfo(outputs, manager), StatusCode::MODEL_VERSION_NOT_LOADED_YET);
 }
 
-<<<<<<< HEAD
-TEST(EnsembleMetadata, GatherFromNotExistingNode) {
-    ConstructorEnabledModelManager manager;
-    ModelConfig config = DUMMY_MODEL_CONFIG;
-    ASSERT_EQ(manager.reloadModelWithVersions(config), StatusCode::OK);
-
-    std::vector<NodeInfo> info{
-        {NodeKind::ENTRY, ENTRY_NODE_NAME, "", std::nullopt, {{"request_input_name", "request_input_name"}}},
-        {NodeKind::DL, "dummy_node", "dummy", std::nullopt, {{DUMMY_MODEL_OUTPUT_NAME, DUMMY_MODEL_OUTPUT_NAME}}, std::nullopt, "no_node"},
-=======
 TEST(EnsembleMetadata, OneCustomNode) {
     ConstructorEnabledModelManager manager;
     CustomNodeLibraryManager libraryManager;
@@ -370,42 +360,20 @@
     std::vector<NodeInfo> info{
         {NodeKind::ENTRY, ENTRY_NODE_NAME, "", std::nullopt, {{"request_input_name", "request_input_name"}}},
         {NodeKind::CUSTOM, "custom_node", "", std::nullopt, {{"output_numbers", "output_numbers"}}, std::nullopt, {}, library, parameters_t{{"add_value", "0.5"}, {"sub_value", "1.2"}}},
->>>>>>> 622089c3
-        {NodeKind::EXIT, EXIT_NODE_NAME},
-    };
-
-    pipeline_connections_t connections;
-
-<<<<<<< HEAD
-    connections["dummy_node"] = {
-        {ENTRY_NODE_NAME, {{"request_input_name", DUMMY_MODEL_INPUT_NAME}}}};
-
-    connections[EXIT_NODE_NAME] = {
-        {"dummy_node", {{DUMMY_MODEL_OUTPUT_NAME, "request_output_name"}}}};
-=======
+        {NodeKind::EXIT, EXIT_NODE_NAME},
+    };
+
+    pipeline_connections_t connections;
+
     connections["custom_node"] = {
         {ENTRY_NODE_NAME, {{"request_input_name", "input_numbers"}}}};
 
     connections[EXIT_NODE_NAME] = {
         {"custom_node", {{"output_numbers", "request_output_name"}}}};
->>>>>>> 622089c3
-
-    auto def = std::make_unique<PipelineDefinition>(
-        "my_new_pipeline", info, connections);
-
-<<<<<<< HEAD
-    ASSERT_EQ(def->validateNodes(manager), StatusCode::PIPELINE_NODE_GATHER_FROM_NOT_EXISTING_NODE);
-}
-
-TEST(EnsembleMetadata, GatherFromNotDemultiplexer) {
-    ConstructorEnabledModelManager manager;
-    ModelConfig config = DUMMY_MODEL_CONFIG;
-    ASSERT_EQ(manager.reloadModelWithVersions(config), StatusCode::OK);
-
-    std::vector<NodeInfo> info{
-        {NodeKind::ENTRY, ENTRY_NODE_NAME, "", std::nullopt, {{"request_input_name", "request_input_name"}}},
-        {NodeKind::DL, "dummy_node", "dummy", std::nullopt, {{DUMMY_MODEL_OUTPUT_NAME, DUMMY_MODEL_OUTPUT_NAME}}, std::nullopt, "request"},
-=======
+
+    auto def = std::make_unique<PipelineDefinition>(
+        "my_new_pipeline", info, connections);
+
     ASSERT_EQ(def->validateNodes(manager), StatusCode::OK);
     ASSERT_EQ(def->validateForCycles(), StatusCode::OK);
 
@@ -440,19 +408,11 @@
         {NodeKind::CUSTOM, "custom_node_0", "", std::nullopt, {{"output_numbers", "output_numbers"}}, std::nullopt, {}, library, parameters_t{{"add_value", "0.5"}, {"sub_value", "1.2"}}},
         {NodeKind::CUSTOM, "custom_node_1", "", std::nullopt, {{"output_numbers", "output_numbers"}}, std::nullopt, {}, library, parameters_t{{"add_value", "0.5"}, {"sub_value", "1.2"}}},
         {NodeKind::CUSTOM, "custom_node_2", "", std::nullopt, {{"output_numbers", "output_numbers"}}, std::nullopt, {}, library, parameters_t{{"add_value", "0.5"}, {"sub_value", "1.2"}}},
->>>>>>> 622089c3
-        {NodeKind::EXIT, EXIT_NODE_NAME},
-    };
-
-    pipeline_connections_t connections;
-
-<<<<<<< HEAD
-    connections["dummy_node"] = {
-        {ENTRY_NODE_NAME, {{"request_input_name", DUMMY_MODEL_INPUT_NAME}}}};
-
-    connections[EXIT_NODE_NAME] = {
-        {"dummy_node", {{DUMMY_MODEL_OUTPUT_NAME, "request_output_name"}}}};
-=======
+        {NodeKind::EXIT, EXIT_NODE_NAME},
+    };
+
+    pipeline_connections_t connections;
+
     connections["custom_node_0"] = {
         {ENTRY_NODE_NAME, {{"request_input_name", "input_numbers"}}}};
     connections["custom_node_1"] = {
@@ -464,17 +424,10 @@
         {"custom_node_0", {{"output_numbers", "request_output_name_0"}}},
         {"custom_node_1", {{"output_numbers", "request_output_name_1"}}},
         {"custom_node_2", {{"output_numbers", "request_output_name_2"}}}};
->>>>>>> 622089c3
-
-    auto def = std::make_unique<PipelineDefinition>(
-        "my_new_pipeline", info, connections);
-
-<<<<<<< HEAD
-    ASSERT_EQ(def->validateNodes(manager), StatusCode::PIPELINE_NODE_GATHER_FROM_NOT_DEMULTIPLEXER);
-}
-
-TEST(EnsembleMetadata, DemultiplyFromEntryNodeIsNotAllowed) {
-=======
+
+    auto def = std::make_unique<PipelineDefinition>(
+        "my_new_pipeline", info, connections);
+
     ASSERT_EQ(def->validateNodes(manager), StatusCode::OK);
     ASSERT_EQ(def->validateForCycles(), StatusCode::OK);
 
@@ -642,17 +595,10 @@
 };
 
 TEST(EnsembleMetadata, CustomNodeMultipleDemultiplexers) {
->>>>>>> 622089c3
     ConstructorEnabledModelManager manager;
     ModelConfig config = DUMMY_MODEL_CONFIG;
     ASSERT_EQ(manager.reloadModelWithVersions(config), StatusCode::OK);
 
-<<<<<<< HEAD
-    std::vector<NodeInfo> info{
-        {NodeKind::ENTRY, ENTRY_NODE_NAME, "", std::nullopt, {{"request_input_name", "request_input_name"}}, 4},
-        {NodeKind::DL, "dummy_node", "dummy", std::nullopt, {{DUMMY_MODEL_OUTPUT_NAME, DUMMY_MODEL_OUTPUT_NAME}}},
-        {NodeKind::EXIT, EXIT_NODE_NAME},
-=======
     NodeLibrary libraryMatchingFollowingNode{
         MockLibraryDemultiplexer2Inputs2OutputsMatchingFollowingNode::execute,
         MockLibraryDemultiplexer2Inputs2OutputsMatchingFollowingNode::getInputsInfo,
@@ -672,15 +618,10 @@
         {NodeKind::CUSTOM, "custom_node_2", "", std::nullopt, {{"output_A_2", "output_A_2"}}, 4, {}, libraryMatchingPreviousNode, parameters_t{{"add_value", "0.5"}, {"sub_value", "1.2"}}},
         {NodeKind::DL, "dummy_node", "dummy", std::nullopt, {{DUMMY_MODEL_OUTPUT_NAME, DUMMY_MODEL_OUTPUT_NAME}}, std::nullopt, {}, {}, {}},
         {NodeKind::EXIT, EXIT_NODE_NAME, "", std::nullopt, {}, std::nullopt, {"custom_node_1", "custom_node_2"}},
->>>>>>> 622089c3
-    };
-
-    pipeline_connections_t connections;
-
-<<<<<<< HEAD
-    connections["dummy_node"] = {
-        {ENTRY_NODE_NAME, {{"request_input_name", DUMMY_MODEL_INPUT_NAME}}}};
-=======
+    };
+
+    pipeline_connections_t connections;
+
     connections["custom_node_1"] = {
         {ENTRY_NODE_NAME, {{"request_input_name_A", "input_A_1"}, {"request_input_name_B", "input_B_1"}}}};
 
@@ -689,7 +630,6 @@
 
     connections["dummy_node"] = {
         {"custom_node_2", {{"output_A_2", DUMMY_MODEL_INPUT_NAME}}}};
->>>>>>> 622089c3
 
     connections[EXIT_NODE_NAME] = {
         {"dummy_node", {{DUMMY_MODEL_OUTPUT_NAME, "request_output_name"}}}};
@@ -697,9 +637,6 @@
     auto def = std::make_unique<PipelineDefinition>(
         "my_new_pipeline", info, connections);
 
-<<<<<<< HEAD
-    ASSERT_EQ(def->validateNodes(manager), StatusCode::PIPELINE_DEMULTIPLY_ENTRY_NODE);
-=======
     ASSERT_EQ(def->validateNodes(manager), StatusCode::OK);
     ASSERT_EQ(def->validateForCycles(), StatusCode::OK);
 
@@ -724,5 +661,79 @@
     const auto& output = outputs.at("request_output_name");
     EXPECT_EQ(output->getShape(), shape_t({1, 3, 4, 10}));
     EXPECT_EQ(output->getPrecision(), InferenceEngine::Precision::FP32);
->>>>>>> 622089c3
+}
+
+TEST(EnsembleMetadata, GatherFromNotExistingNode) {
+    ConstructorEnabledModelManager manager;
+    ModelConfig config = DUMMY_MODEL_CONFIG;
+    ASSERT_EQ(manager.reloadModelWithVersions(config), StatusCode::OK);
+
+    std::vector<NodeInfo> info{
+        {NodeKind::ENTRY, ENTRY_NODE_NAME, "", std::nullopt, {{"request_input_name", "request_input_name"}}},
+        {NodeKind::DL, "dummy_node", "dummy", std::nullopt, {{DUMMY_MODEL_OUTPUT_NAME, DUMMY_MODEL_OUTPUT_NAME}}, std::nullopt, "no_node"},
+        {NodeKind::EXIT, EXIT_NODE_NAME},
+    };
+
+    pipeline_connections_t connections;
+
+    connections["dummy_node"] = {
+        {ENTRY_NODE_NAME, {{"request_input_name", DUMMY_MODEL_INPUT_NAME}}}};
+
+    connections[EXIT_NODE_NAME] = {
+        {"dummy_node", {{DUMMY_MODEL_OUTPUT_NAME, "request_output_name"}}}};
+
+    auto def = std::make_unique<PipelineDefinition>(
+        "my_new_pipeline", info, connections);
+
+    ASSERT_EQ(def->validateNodes(manager), StatusCode::PIPELINE_NODE_GATHER_FROM_NOT_EXISTING_NODE);
+}
+
+TEST(EnsembleMetadata, GatherFromNotDemultiplexer) {
+    ConstructorEnabledModelManager manager;
+    ModelConfig config = DUMMY_MODEL_CONFIG;
+    ASSERT_EQ(manager.reloadModelWithVersions(config), StatusCode::OK);
+
+    std::vector<NodeInfo> info{
+        {NodeKind::ENTRY, ENTRY_NODE_NAME, "", std::nullopt, {{"request_input_name", "request_input_name"}}},
+        {NodeKind::DL, "dummy_node", "dummy", std::nullopt, {{DUMMY_MODEL_OUTPUT_NAME, DUMMY_MODEL_OUTPUT_NAME}}, std::nullopt, "request"},
+        {NodeKind::EXIT, EXIT_NODE_NAME},
+    };
+
+    pipeline_connections_t connections;
+
+    connections["dummy_node"] = {
+        {ENTRY_NODE_NAME, {{"request_input_name", DUMMY_MODEL_INPUT_NAME}}}};
+
+    connections[EXIT_NODE_NAME] = {
+        {"dummy_node", {{DUMMY_MODEL_OUTPUT_NAME, "request_output_name"}}}};
+
+    auto def = std::make_unique<PipelineDefinition>(
+        "my_new_pipeline", info, connections);
+
+    ASSERT_EQ(def->validateNodes(manager), StatusCode::PIPELINE_NODE_GATHER_FROM_NOT_DEMULTIPLEXER);
+}
+
+TEST(EnsembleMetadata, DemultiplyFromEntryNodeIsNotAllowed) {
+    ConstructorEnabledModelManager manager;
+    ModelConfig config = DUMMY_MODEL_CONFIG;
+    ASSERT_EQ(manager.reloadModelWithVersions(config), StatusCode::OK);
+
+    std::vector<NodeInfo> info{
+        {NodeKind::ENTRY, ENTRY_NODE_NAME, "", std::nullopt, {{"request_input_name", "request_input_name"}}, 4},
+        {NodeKind::DL, "dummy_node", "dummy", std::nullopt, {{DUMMY_MODEL_OUTPUT_NAME, DUMMY_MODEL_OUTPUT_NAME}}},
+        {NodeKind::EXIT, EXIT_NODE_NAME},
+    };
+
+    pipeline_connections_t connections;
+
+    connections["dummy_node"] = {
+        {ENTRY_NODE_NAME, {{"request_input_name", DUMMY_MODEL_INPUT_NAME}}}};
+
+    connections[EXIT_NODE_NAME] = {
+        {"dummy_node", {{DUMMY_MODEL_OUTPUT_NAME, "request_output_name"}}}};
+
+    auto def = std::make_unique<PipelineDefinition>(
+        "my_new_pipeline", info, connections);
+
+    ASSERT_EQ(def->validateNodes(manager), StatusCode::PIPELINE_DEMULTIPLY_ENTRY_NODE);
 }