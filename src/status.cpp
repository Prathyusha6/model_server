--- conflicted
+++ resolved
@@ -135,14 +135,11 @@
     {StatusCode::PIPELINE_WRONG_DIMENSION_SIZE_TO_DEMULTIPLY, "Wrong dimension size. Should match demultiply count"},
     {StatusCode::PIPELINE_TRIED_TO_SET_THE_SAME_INPUT_TWICE, "Tried to set the same input twice for node input handler"},
     {StatusCode::PIPELINE_TRIED_TO_SET_INPUT_SHARD_FOR_ORDINARY_INPUT_HANDLER, "Tried to set input with shard id > 0 for ordinary input handler"},
-<<<<<<< HEAD
-
-=======
     {StatusCode::PIPELINE_NODE_GATHER_FROM_NOT_EXISTING_NODE, "Gather node refers to not existing node"},
     {StatusCode::PIPELINE_NODE_GATHER_FROM_NOT_DEMULTIPLEXER, "Gather node refers to node that isn't demultiplexer"},
     {StatusCode::PIPELINE_NODE_GATHER_FROM_ENTRY_NODE, "Gathering from entry node is not allowed"},
     {StatusCode::PIPELINE_DEMULTIPLY_ENTRY_NODE, "Demultiplication at entry node is not allowed"},
->>>>>>> 22eaf3c8
+
     // Storage errors
     // S3
     {StatusCode::S3_BUCKET_NOT_FOUND, "S3 Bucket not found"},
