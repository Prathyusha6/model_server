--- conflicted
+++ resolved
@@ -101,13 +101,8 @@
 }
 
 void GlobalSequencesViewer::updateThreadInterval() {
-<<<<<<< HEAD
     uint32_t lowestHalfTimeoutInterval = std::numeric_limits<uint32_t>::max();
     for (auto const&[key, val] : registeredSequenceManagers) {
-=======
-    uint32_t lowestHalfTimeoutInterval = DEFAULT_SEQUENCE_TIMEOUT_SECONDS / 2;
-    for (auto const& [key, val] : registeredSequenceManagers) {
->>>>>>> 1515f0eb
         auto sequenceManager = val;
         uint32_t newInterval = sequenceManager->getTimeout() / 2;
         if (newInterval > 0 && newInterval < lowestHalfTimeoutInterval) {
